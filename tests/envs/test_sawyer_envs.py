--- conflicted
+++ resolved
@@ -79,22 +79,11 @@
 class TestSawyerEnvs(unittest.TestCase):
     def test_reacher(self):
         """Testing for reacher."""
-<<<<<<< HEAD
-        TASKS = [(0.3, -0.3, 0.30), (0.3, 0.3, 0.30)]
-
-        env = ReacherEnv(goal_position=TASKS[0])
-        for i in range(9999):
-            if 'CI' in os.environ:
-                print("Skipping rendering test")
-            else:
-                env.render()
-=======
         tasks = [(0.3, -0.3, 0.30), (0.3, 0.3, 0.30)]
 
         env = ReacherEnv(goal_position=tasks[0])
         for i in range(5):
             env.render()
->>>>>>> db9e609b
             action = env.action_space.sample()
             next_obs, reward, done, _ = env.step(action)
         env.reset()
@@ -104,16 +93,8 @@
         """Testing for pick and place."""
 
         env = PickAndPlaceEnv()
-<<<<<<< HEAD
-        for i in range(9999):
-            if 'CI' in os.environ:
-                print("Skipping rendering test")
-            else:
-                env.render()
-=======
         for i in range(5):
             env.render()
->>>>>>> db9e609b
             action = env.action_space.sample()
             env.step(action)
         env.reset()
